{
<<<<<<< HEAD
	"name": "sill-monorepo",
	"private": true,
	"type": "module",
	"scripts": {
		"build": "turbo build",
		"dev": "turbo dev",
		"dev:local": "turbo dev:local",
		"dev:docker": "docker-compose -f docker-compose.dev.yml up -d && turbo dev",
		"lint": "turbo lint",
		"typecheck": "turbo typecheck",
		"test": "turbo test",
		"generate-secrets": "sh ./scripts/generate-secrets.sh"
	},
	"devDependencies": {
		"turbo": "^2.3.0"
	},
	"engines": {
		"node": ">=22.0.0"
	},
	"packageManager": "pnpm@10.17.1",
	"pnpm": {
		"overrides": {
			"drizzle-orm": "0.44.4"
		}
	}
=======
  "name": "sill.social",
  "private": true,
  "sideEffects": false,
  "type": "module",
  "scripts": {
    "build": "NODE_ENV=production react-router build",
    "build:worker": "tsx workers/build.ts",
    "dev": "NODE_ENV=development react-router dev --host",
    "dev:worker": "tsx watch --env-file .env ./workers/process-queue.tsx",
    "generate-secrets": "sh ./scripts/generate-secrets.sh",
    "lint": "biome check",
    "start": "react-router-serve ./build/server/index.js",
    "start:worker": "node ./build/worker.js",
    "typecheck": "react-router typegen && tsc",
    "test": "vitest"
  },
  "dependencies": {
    "@atproto/api": "^0.13.15",
    "@atproto/identity": "^0.4.2",
    "@atproto/jwk-jose": "^0.1.2",
    "@atproto/oauth-client-node": "^0.2.8",
    "@conform-to/react": "^1.2.2",
    "@conform-to/zod": "^1.2.2",
    "@epic-web/client-hints": "^1.3.5",
    "@epic-web/invariant": "^1.0.0",
    "@epic-web/totp": "^2.0.0",
    "@oslojs/crypto": "^1.0.1",
    "@oslojs/encoding": "^1.1.0",
    "@radix-ui/react-collapsible": "^1.1.1",
    "@radix-ui/themes": "^3.1.4",
    "@react-email/components": "0.0.25",
    "@react-router/node": "^7.0.0",
    "@react-router/serve": "^7.0.0",
    "bcryptjs": "^2.4.3",
    "cookie": "^1.0.1",
    "crypto-js": "^4.2.0",
    "dotenv": "^16.4.5",
    "drizzle-orm": "^0.35.3",
    "feed": "^4.2.2",
    "form-data": "^4.0.1",
    "input-otp": "^1.2.4",
    "isbot": "^5.1.17",
    "javascript-time-ago": "^2.5.11",
    "lucide-react": "^0.453.0",
    "mailgun.js": "^10.2.4",
    "masto": "^7.2.0",
    "node-html-markdown": "^1.3.0",
    "object.groupby": "^1.0.3",
    "pg": "^8.13.1",
    "qrcode": "^1.5.4",
    "react": "^18.2.0",
    "react-copy-to-clipboard": "^5.1.0",
    "react-dom": "^18.2.0",
    "react-router": "^7.0.0",
    "react-scrollama": "^2.3.3",
    "react-tweet": "^3.2.1",
    "react-youtube": "^10.1.0",
    "remix-utils": "^8.0.0",
    "resend": "^4.0.1",
    "stripe": "^17.5.0",
    "ts-debounce": "^4.0.0",
    "usehooks-ts": "^3.1.0",
    "uuidv7-js": "^1.1.4",
    "zod": "^3.23.8"
  },
  "devDependencies": {
    "@biomejs/biome": "1.9.0",
    "@react-router/dev": "^7.0.0",
    "@types/bcryptjs": "^2.4.6",
    "@types/object.groupby": "^1.0.4",
    "@types/pg": "^8.11.10",
    "@types/qrcode": "^1.5.5",
    "@types/react": "^18.2.20",
    "@types/react-copy-to-clipboard": "^5.0.7",
    "@types/react-dom": "^18.2.7",
    "@vitejs/plugin-react": "^4.3.1",
    "autoprefixer": "^10.4.19",
    "drizzle-kit": "^0.26.2",
    "happy-dom": "^15.7.4",
    "postcss": "^8.4.38",
    "tsx": "^4.19.2",
    "typescript": "^5.1.6",
    "vite": "^5.1.0",
    "vite-tsconfig-paths": "^4.2.1",
    "vitest": "^2.1.1"
  },
  "engines": {
    "node": ">=20.0.0"
  },
  "postcss": {
    "plugins": {
      "autoprefixer": {}
    }
  },
  "optionalDependencies": {
    "@rollup/rollup-linux-x64-gnu": "4.9.5"
  },
  "_moduleAliases": {
    "~": "build/app"
  }
>>>>>>> bdb50878
}<|MERGE_RESOLUTION|>--- conflicted
+++ resolved
@@ -1,130 +1,27 @@
 {
-<<<<<<< HEAD
-	"name": "sill-monorepo",
-	"private": true,
-	"type": "module",
-	"scripts": {
-		"build": "turbo build",
-		"dev": "turbo dev",
-		"dev:local": "turbo dev:local",
-		"dev:docker": "docker-compose -f docker-compose.dev.yml up -d && turbo dev",
-		"lint": "turbo lint",
-		"typecheck": "turbo typecheck",
-		"test": "turbo test",
-		"generate-secrets": "sh ./scripts/generate-secrets.sh"
-	},
-	"devDependencies": {
-		"turbo": "^2.3.0"
-	},
-	"engines": {
-		"node": ">=22.0.0"
-	},
-	"packageManager": "pnpm@10.17.1",
-	"pnpm": {
-		"overrides": {
-			"drizzle-orm": "0.44.4"
-		}
-	}
-=======
-  "name": "sill.social",
+  "name": "sill-monorepo",
   "private": true,
-  "sideEffects": false,
   "type": "module",
   "scripts": {
-    "build": "NODE_ENV=production react-router build",
-    "build:worker": "tsx workers/build.ts",
-    "dev": "NODE_ENV=development react-router dev --host",
-    "dev:worker": "tsx watch --env-file .env ./workers/process-queue.tsx",
-    "generate-secrets": "sh ./scripts/generate-secrets.sh",
-    "lint": "biome check",
-    "start": "react-router-serve ./build/server/index.js",
-    "start:worker": "node ./build/worker.js",
-    "typecheck": "react-router typegen && tsc",
-    "test": "vitest"
-  },
-  "dependencies": {
-    "@atproto/api": "^0.13.15",
-    "@atproto/identity": "^0.4.2",
-    "@atproto/jwk-jose": "^0.1.2",
-    "@atproto/oauth-client-node": "^0.2.8",
-    "@conform-to/react": "^1.2.2",
-    "@conform-to/zod": "^1.2.2",
-    "@epic-web/client-hints": "^1.3.5",
-    "@epic-web/invariant": "^1.0.0",
-    "@epic-web/totp": "^2.0.0",
-    "@oslojs/crypto": "^1.0.1",
-    "@oslojs/encoding": "^1.1.0",
-    "@radix-ui/react-collapsible": "^1.1.1",
-    "@radix-ui/themes": "^3.1.4",
-    "@react-email/components": "0.0.25",
-    "@react-router/node": "^7.0.0",
-    "@react-router/serve": "^7.0.0",
-    "bcryptjs": "^2.4.3",
-    "cookie": "^1.0.1",
-    "crypto-js": "^4.2.0",
-    "dotenv": "^16.4.5",
-    "drizzle-orm": "^0.35.3",
-    "feed": "^4.2.2",
-    "form-data": "^4.0.1",
-    "input-otp": "^1.2.4",
-    "isbot": "^5.1.17",
-    "javascript-time-ago": "^2.5.11",
-    "lucide-react": "^0.453.0",
-    "mailgun.js": "^10.2.4",
-    "masto": "^7.2.0",
-    "node-html-markdown": "^1.3.0",
-    "object.groupby": "^1.0.3",
-    "pg": "^8.13.1",
-    "qrcode": "^1.5.4",
-    "react": "^18.2.0",
-    "react-copy-to-clipboard": "^5.1.0",
-    "react-dom": "^18.2.0",
-    "react-router": "^7.0.0",
-    "react-scrollama": "^2.3.3",
-    "react-tweet": "^3.2.1",
-    "react-youtube": "^10.1.0",
-    "remix-utils": "^8.0.0",
-    "resend": "^4.0.1",
-    "stripe": "^17.5.0",
-    "ts-debounce": "^4.0.0",
-    "usehooks-ts": "^3.1.0",
-    "uuidv7-js": "^1.1.4",
-    "zod": "^3.23.8"
+    "build": "turbo build",
+    "dev": "turbo dev",
+    "dev:local": "turbo dev:local",
+    "dev:docker": "docker-compose -f docker-compose.dev.yml up -d && turbo dev",
+    "lint": "turbo lint",
+    "typecheck": "turbo typecheck",
+    "test": "turbo test",
+    "generate-secrets": "sh ./scripts/generate-secrets.sh"
   },
   "devDependencies": {
-    "@biomejs/biome": "1.9.0",
-    "@react-router/dev": "^7.0.0",
-    "@types/bcryptjs": "^2.4.6",
-    "@types/object.groupby": "^1.0.4",
-    "@types/pg": "^8.11.10",
-    "@types/qrcode": "^1.5.5",
-    "@types/react": "^18.2.20",
-    "@types/react-copy-to-clipboard": "^5.0.7",
-    "@types/react-dom": "^18.2.7",
-    "@vitejs/plugin-react": "^4.3.1",
-    "autoprefixer": "^10.4.19",
-    "drizzle-kit": "^0.26.2",
-    "happy-dom": "^15.7.4",
-    "postcss": "^8.4.38",
-    "tsx": "^4.19.2",
-    "typescript": "^5.1.6",
-    "vite": "^5.1.0",
-    "vite-tsconfig-paths": "^4.2.1",
-    "vitest": "^2.1.1"
+    "turbo": "^2.3.0"
   },
   "engines": {
-    "node": ">=20.0.0"
+    "node": ">=22.0.0"
   },
-  "postcss": {
-    "plugins": {
-      "autoprefixer": {}
+  "packageManager": "pnpm@10.17.1",
+  "pnpm": {
+    "overrides": {
+      "drizzle-orm": "0.44.4"
     }
-  },
-  "optionalDependencies": {
-    "@rollup/rollup-linux-x64-gnu": "4.9.5"
-  },
-  "_moduleAliases": {
-    "~": "build/app"
   }
->>>>>>> bdb50878
 }