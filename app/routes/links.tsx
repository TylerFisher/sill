--- conflicted
+++ resolved
@@ -31,12 +31,8 @@
 	type MostRecentLinkPosts,
 	filterLinkOccurrences,
 } from "~/utils/links.server";
-<<<<<<< HEAD
-import { connection, getUserCacheKey } from "~/utils/redis.server";
 import { useLayout } from "./resources.layout-switch";
 import LinkFiltersCollapsible from "~/components/forms/LinkFiltersCollapsible";
-=======
->>>>>>> a0f04231
 
 export const meta: MetaFunction = () => [{ title: "Sill" }];
 
@@ -222,18 +218,6 @@
 						<Flex justify="center">
 							<Spinner size="3" />
 						</Flex>
-<<<<<<< HEAD
-						{data.cachedData?.map((link) => (
-							<LinkPost
-								key={link.link?.url}
-								linkPost={link}
-								instance={data.instance}
-								bsky={data.bsky}
-								layout={layout}
-							/>
-						))}
-=======
->>>>>>> a0f04231
 					</Box>
 				}
 			>
@@ -244,18 +228,6 @@
 							<Text as="p">
 								Failed to fetch new links. Try refreshing the page.
 							</Text>
-<<<<<<< HEAD
-							{data.cachedData?.map((link) => (
-								<LinkPost
-									key={link.link?.url}
-									linkPost={link}
-									instance={data.instance}
-									bsky={data.bsky}
-									layout={layout}
-								/>
-							))}
-=======
->>>>>>> a0f04231
 						</Box>
 					}
 				>
