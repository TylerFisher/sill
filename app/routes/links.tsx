import {
	OAuthResolverError,
	OAuthResponseError,
	TokenRefreshError,
} from "@atproto/oauth-client-node";
import { Box, Flex, Separator, Spinner, Text } from "@radix-ui/themes";
import {
	type LoaderFunctionArgs,
	type MetaFunction,
	redirect,
} from "@remix-run/node";
import {
	Await,
	useFetcher,
	useLoaderData,
	useLocation,
	useSearchParams,
} from "@remix-run/react";
import { eq } from "drizzle-orm";
import { Suspense, useEffect, useRef, useState } from "react";
import { debounce } from "ts-debounce";
import { uuidv7 } from "uuidv7-js";
import LinkFilters from "~/components/forms/LinkFilters";
import LinkPostRep from "~/components/linkPosts/LinkPostRep";
import Layout from "~/components/nav/Layout";
import { db } from "~/drizzle/db.server";
import { blueskyAccount, mastodonAccount } from "~/drizzle/schema.server";
import { createOAuthClient } from "~/server/oauth/client";
import { requireUserId } from "~/utils/auth.server";
import {
	type MostRecentLinkPosts,
	filterLinkOccurrences,
} from "~/utils/links.server";
import { connection, getUserCacheKey } from "~/utils/redis.server";
import { useLayout } from "./resources.layout-switch";
import LinkFiltersCollapsible from "~/components/forms/LinkFiltersCollapsible";

export const meta: MetaFunction = () => [{ title: "Sill" }];

export const config = {
	maxDuration: 300,
};

export const loader = async ({ request }: LoaderFunctionArgs) => {
	const userId = await requireUserId(request);

	// Check if we need to reauthenticate with Bluesky
	const bsky = await db.query.blueskyAccount.findFirst({
		where: eq(blueskyAccount.userId, userId),
		with: {
			lists: true,
		},
	});
	if (bsky) {
		try {
			const client = await createOAuthClient();
			await client.restore(bsky.did);
		} catch (error) {
			if (error instanceof OAuthResponseError) {
				const client = await createOAuthClient();
				await client.restore(bsky.did);
			}
			if (error instanceof TokenRefreshError) {
				const client = await createOAuthClient();
				const url = await client.authorize(bsky.did, {
					scope: "atproto transition:generic",
				});
				return redirect(url.toString());
			}
			if (error instanceof OAuthResolverError) {
				return redirect("/connect?error=resolver");
			}
		}
	}

	const mastodon = await db.query.mastodonAccount.findFirst({
		where: eq(mastodonAccount.userId, userId),
		with: {
			mastodonInstance: {
				columns: {
					instance: true,
				},
			},
			lists: true,
		},
	});

	const url = new URL(request.url);

	const options = {
		hideReposts: url.searchParams.get("reposts") === "true",
		sort: url.searchParams.get("sort") || "popularity",
		query: url.searchParams.get("query") || undefined,
		// eugh, clean this up
		service: ["mastodon", "bluesky", "all"].includes(
			url.searchParams.get("service") || "",
		)
			? (url.searchParams.get("service") as "mastodon" | "bluesky" | "all")
			: "all",
		page: Number.parseInt(url.searchParams.get("page") || "1"),
		selectedList: url.searchParams.get("list") || "all",
	};

	const timeParam = url.searchParams.get("time");
	let time = 86400000;

	if (timeParam === "3h") {
		time = 10800000;
	} else if (timeParam === "6h") {
		time = 21600000;
	} else if (timeParam === "12h") {
		time = 43200000;
	}

	const links = filterLinkOccurrences({
		userId,
		time,
		fetch: !url.searchParams.get("page"),
		...options,
	});

	// If we're not using any filters, use the cache
	let cachedData: MostRecentLinkPosts[] = [];
	if (url.search === "") {
		const redis = connection();
		const cache = await redis.get(await getUserCacheKey(userId));
		if (cache) {
			cachedData = JSON.parse(cache);
		}
		links.then(async (links) => {
			redis.set(await getUserCacheKey(userId), JSON.stringify(links));
		});
	}

	return {
		cachedData,
		links,
		key: uuidv7(),
		instance: mastodon?.mastodonInstance.instance,
		bsky: bsky?.handle,
		lists: [...(bsky?.lists ?? []), ...(mastodon?.lists ?? [])],
	};
};

const Links = () => {
	const data = useLoaderData<typeof loader>();
	const [searchParams] = useSearchParams();
	const page = Number.parseInt(searchParams.get("page") || "1");
	const [nextPage, setNextPage] = useState(page + 1);
	const [observer, setObserver] = useState<IntersectionObserver | null>(null);
	const [fetchedLinks, setFetchedLinks] = useState<MostRecentLinkPosts[]>([]);
	const [key, setKey] = useState(data.key);
	const fetcher = useFetcher<typeof loader>();
	const formRef = useRef<HTMLFormElement>(null);

	function setupIntersectionObserver() {
		const $form = formRef.current;
		if (!$form) return;
		const debouncedSubmit = debounce(submitForm, 1000, {
			isImmediate: true,
		});
		const observer = new IntersectionObserver((entries) => {
			if (entries[0].isIntersecting) {
				debouncedSubmit();
				observer.unobserve($form);
			}
		});
		observer.observe($form);
		setObserver(observer);
	}

	function submitForm() {
		const $form = formRef.current;
		if (!$form) return;
		fetcher.submit($form, { preventScrollReset: true });
		setNextPage(nextPage + 1);
	}

	const debouncedObserver = debounce(setupIntersectionObserver, 100, {
		isImmediate: true,
	});

	// Setup intersection observer after promise is resolved
	useEffect(() => {
		data.links.then(() => {
			if (!observer) {
				setTimeout(debouncedObserver, 100);
			}
		});
	});

	// When the fetcher has returned new links, set the state and reset the observer
	// biome-ignore lint/correctness/useExhaustiveDependencies: Can't put setupIntersectionObserver in the dependency array
	useEffect(() => {
		if (fetcher.state === "idle" && fetcher.data?.links) {
			fetcher.data.links.then((links) => {
				if (links.length > 0) {
					setFetchedLinks(fetchedLinks.concat(links));
					setupIntersectionObserver();
				}
			});
		}
	}, [fetcher, fetchedLinks.concat]);

	// A new key signifies the server loader got new data. Clear the pagination state.
	useEffect(() => {
		if (key !== data.key) {
			setKey(data.key);
			setFetchedLinks([]);
		}
	}, [key, data.key]);

	const layout = useLayout();

	return (
		<Layout
			sidebar={
				<LinkFilters
					showService={!!(data.bsky && data.instance)}
					lists={data.lists}
				/>
			}
		>
			<LinkFiltersCollapsible>
				<LinkFilters
					showService={!!(data.bsky && data.instance)}
					lists={data.lists}
				/>
			</LinkFiltersCollapsible>
			<Suspense
				fallback={
					<Box>
						<Flex justify="center">
							<Spinner size="3" />
						</Flex>
						{data.cachedData?.map((link) => (
							<LinkPost
								key={link.link?.url}
								linkPost={link}
								instance={data.instance}
								bsky={data.bsky}
								layout={layout}
							/>
						))}
					</Box>
				}
			>
				<Await
					resolve={data.links}
					errorElement={
						<Box>
							<Text as="p">
								Failed to fetch new links. Try refreshing the page.
							</Text>
							{data.cachedData?.map((link) => (
								<LinkPost
									key={link.link?.url}
									linkPost={link}
									instance={data.instance}
									bsky={data.bsky}
									layout={layout}
								/>
							))}
						</Box>
					}
				>
					{(links) => (
						<Box>
							{links.map((link) => (
								<div key={link.link?.url}>
									<LinkPost
										linkPost={link}
										instance={data.instance}
										bsky={data.bsky}
										layout={layout}
									/>
								</div>
							))}
							{fetchedLinks.length > 0 && (
								<div>
									{fetchedLinks.map((link) => (
										<LinkPost
											key={link.link?.url}
											linkPost={link}
											instance={data.instance}
											bsky={data.bsky}
											layout={layout}
										/>
									))}
								</div>
							)}
							<Box position="absolute" top="90%">
								<fetcher.Form method="GET" preventScrollReset ref={formRef}>
									<input type="hidden" name="page" value={nextPage} />
									{[...searchParams.entries()].map(([key, value]) => (
										<input key={key} type="hidden" name={key} value={value} />
									))}
								</fetcher.Form>
							</Box>
						</Box>
					)}
				</Await>
			</Suspense>
		</Layout>
	);
};

export const LinkPost = ({
	linkPost,
	instance,
	bsky,
	layout,
}: {
	linkPost: MostRecentLinkPosts;
	instance: string | undefined;
	bsky: string | undefined;
<<<<<<< HEAD
}) => {
	const location = useLocation();
	return (
		<div>
			<LinkPostRep
				linkPost={linkPost}
				instance={instance}
				bsky={bsky}
				autoExpand={location.hash.substring(1) === linkPost.link?.id}
			/>
			<Separator my="7" size="4" orientation="horizontal" />
		</div>
	);
};
=======
	layout: "dense" | "default";
}) => (
	<div>
		<LinkPostRep
			linkPost={linkPost}
			instance={instance}
			bsky={bsky}
			layout={layout}
		/>
		<Separator
			my={layout === "dense" ? "5" : "7"}
			size="4"
			orientation="horizontal"
		/>
	</div>
);
>>>>>>> d4c61295

export default Links;<|MERGE_RESOLUTION|>--- conflicted
+++ resolved
@@ -314,7 +314,7 @@
 	linkPost: MostRecentLinkPosts;
 	instance: string | undefined;
 	bsky: string | undefined;
-<<<<<<< HEAD
+	layout: "dense" | "default";
 }) => {
 	const location = useLocation();
 	return (
@@ -325,27 +325,13 @@
 				bsky={bsky}
 				autoExpand={location.hash.substring(1) === linkPost.link?.id}
 			/>
-			<Separator my="7" size="4" orientation="horizontal" />
-		</div>
-	);
-};
-=======
-	layout: "dense" | "default";
-}) => (
-	<div>
-		<LinkPostRep
-			linkPost={linkPost}
-			instance={instance}
-			bsky={bsky}
-			layout={layout}
-		/>
 		<Separator
 			my={layout === "dense" ? "5" : "7"}
 			size="4"
 			orientation="horizontal"
 		/>
-	</div>
-);
->>>>>>> d4c61295
+		</div>
+	);
+};
 
 export default Links;