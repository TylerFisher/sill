--- conflicted
+++ resolved
@@ -306,24 +306,6 @@
 			)
 		).filter((p) => p !== null);
 
-<<<<<<< HEAD
-		for (const list of account.lists) {
-			const listPosts = await Promise.race([
-				getMastodonList(list.uri, account),
-				new Promise<mastodon.v1.Status[]>((_, reject) =>
-					setTimeout(() => reject(new Error("List fetch timeout")), 60000),
-				),
-			]);
-
-			const linksOnly = listPosts.filter((t) => t.card || t.reblog?.card);
-			processedResults.push(
-				...(
-					await Promise.all(
-						linksOnly.map(async (t) => processMastodonLink(userId, t, list.id)),
-					)
-				).filter((p) => p !== null),
-			);
-=======
 		const subscribed = await isSubscribed(userId);
 		if (subscribed !== "free") {
 			for (const list of account.lists) {
@@ -345,7 +327,6 @@
 					).filter((p) => p !== null),
 				);
 			}
->>>>>>> 9b693b49
 		}
 
 		return processedResults;
