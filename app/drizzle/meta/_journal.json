--- conflicted
+++ resolved
@@ -222,20 +222,8 @@
     {
       "idx": 31,
       "version": "7",
-<<<<<<< HEAD
-      "when": 1736895512290,
-      "tag": "0031_typical_stellaris",
-      "breakpoints": true
-    },
-    {
-      "idx": 32,
-      "version": "7",
-      "when": 1736909453117,
-      "tag": "0032_supreme_grey_gargoyle",
-=======
       "when": 1737724396475,
       "tag": "0031_living_synch",
->>>>>>> b1cd4759
       "breakpoints": true
     }
   ]
