import {
  type RouteConfig,
  index,
  prefix,
  route,
} from "@react-router/dev/routes";

export default [
<<<<<<< HEAD
	index("routes/_index.tsx"),
	...prefix("accounts", [
		route("change-email", "routes/accounts/change-email.tsx"),
		route("forgot-password", "routes/accounts/forgot-password.tsx"),
		route("login", "routes/accounts/login.tsx"),
		route("logout", "routes/accounts/logout.tsx"),
		route("onboarding", "routes/accounts/onboarding.tsx"),
		route("password", "routes/accounts/password.tsx"),
		route("reset-password", "routes/accounts/reset-password.tsx"),
		route("signup", "routes/accounts/signup.tsx"),
		route("user/delete", "routes/accounts/user.delete.tsx"),
		route("verify", "routes/accounts/verify.tsx"),
	]),
	...prefix("api", [
		route("list/subscribe", "routes/api/list.subscribe.ts"),
		route("migrate-data", "routes/api/migrate-data.ts"),
		route("seed-plans", "routes/api/seed-plans.ts"),
		route("send-newsletter", "routes/api/send-newsletter.tsx"),
		route("stripe-webhook", "routes/api/stripe-webhook.ts"),
		route("update-accounts", "routes/api/update-accounts.tsx"),
	]),
	...prefix("bluesky", [
		route("auth", "routes/bluesky/auth.ts"),
		route("auth/callback", "routes/bluesky/auth.callback.ts"),
		route("auth/revoke", "routes/bluesky/auth.revoke.ts"),
		route("auth/restore", "routes/bluesky/auth.restore.ts"),
	]),
	route("client-metadata.json", "routes/client-metadata.ts"),
	route("connect", "routes/connect.tsx"),
	...prefix("digest", [
		route(":userId/:feedItemId", "routes/digest/feedItem.tsx"),
		route(":userId.rss", "routes/digest/feed.tsx"),
	]),
	route("download", "routes/download.tsx"),
	...prefix("email", [
		index("routes/email/index.tsx"),
		route("add", "routes/email/add.tsx"),
		route("delete", "routes/email/delete.tsx"),
	]),
	route("jwks.json", "routes/jwks.ts"),
	...prefix("links", [
		index("routes/links/index.tsx"),
		route(":linkId", "routes/links/item.tsx"),
		route("trending", "routes/links/trending.tsx"),
	]),
	...prefix("mastodon", [
		route("auth", "routes/mastodon/auth.ts"),
		route("auth/callback", "routes/mastodon/auth.callback.ts"),
		route("auth/revoke", "routes/mastodon/auth.revoke.ts"),
	]),
	...prefix("moderation", [
		index("routes/moderation/index.tsx"),
		route("mute/delete", "routes/moderation/mute.delete.ts"),
	]),
	...prefix("notifications", [
		index("routes/notifications/index.tsx"),
		route("delete", "routes/notifications/delete.ts"),
		route(":notificationGroupId.rss", "routes/notifications/feed.ts"),
		route("test", "routes/notifications/test.tsx"),
	]),
	...prefix("resources", [
		route("layout-switch", "routes/resources/layout-switch.tsx"),
		route("theme-switch", "routes/resources/theme-switch.tsx"),
	]),
	...prefix("settings", [
		index("routes/settings/index.tsx"),
		route("checkout", "routes/settings/checkout.tsx"),
		route("subscription", "routes/settings/subscription.tsx"),
	]),
=======
  index("routes/_index.tsx"),
  ...prefix("accounts", [
    route("change-email", "routes/accounts/change-email.tsx"),
    route("forgot-password", "routes/accounts/forgot-password.tsx"),
    route("login", "routes/accounts/login.tsx"),
    route("logout", "routes/accounts/logout.tsx"),
    route("onboarding", "routes/accounts/onboarding.tsx"),
    route("password", "routes/accounts/password.tsx"),
    route("reset-password", "routes/accounts/reset-password.tsx"),
    route("signup", "routes/accounts/signup.tsx"),
    route("user/delete", "routes/accounts/user.delete.tsx"),
    route("verify", "routes/accounts/verify.tsx"),
  ]),
  ...prefix("api", [
    route("list/subscribe", "routes/api/list.subscribe.ts"),
    route("maintain-partitions", "routes/api/maintain-partitions.ts"),
    route("migrate-data", "routes/api/migrate-data.ts"),
    route("send-newsletter", "routes/api/send-newsletter.tsx"),
    route("update-accounts", "routes/api/update-accounts.tsx"),
  ]),
  ...prefix("bluesky", [
    route("auth", "routes/bluesky/auth.ts"),
    route("auth/callback", "routes/bluesky/auth.callback.ts"),
    route("auth/revoke", "routes/bluesky/auth.revoke.ts"),
    route("auth/restore", "routes/bluesky/auth.restore.ts"),
  ]),
  route("client-metadata.json", "routes/client-metadata.ts"),
  route("connect", "routes/connect.tsx"),
  ...prefix("digest", [
    route(":userId/:feedItemId", "routes/digest/feedItem.tsx"),
    route(":userId.rss", "routes/digest/feed.tsx"),
  ]),
  route("download", "routes/download.tsx"),
  ...prefix("email", [
    index("routes/email/index.tsx"),
    route("add", "routes/email/add.tsx"),
    route("delete", "routes/email/delete.tsx"),
  ]),
  route("jwks.json", "routes/jwks.ts"),
  ...prefix("links", [
    index("routes/links/index.tsx"),
    route(":linkId", "routes/links/item.tsx"),
    route("trending", "routes/links/trending.tsx"),
  ]),
  ...prefix("mastodon", [
    route("auth", "routes/mastodon/auth.ts"),
    route("auth/callback", "routes/mastodon/auth.callback.ts"),
    route("auth/revoke", "routes/mastodon/auth.revoke.ts"),
  ]),
  ...prefix("moderation", [
    index("routes/moderation/index.tsx"),
    route("mute/delete", "routes/moderation/mute.delete.ts"),
  ]),
  ...prefix("notifications", [
    index("routes/notifications/index.tsx"),
    route("delete", "routes/notifications/delete.ts"),
    route(":notificationGroupId.rss", "routes/notifications/feed.ts"),
    route("test", "routes/notifications/test.tsx"),
  ]),
  ...prefix("resources", [
    route("layout-switch", "routes/resources/layout-switch.tsx"),
    route("theme-switch", "routes/resources/theme-switch.tsx"),
  ]),
  route("settings", "routes/settings/index.tsx"),
>>>>>>> b1cd4759
] satisfies RouteConfig;<|MERGE_RESOLUTION|>--- conflicted
+++ resolved
@@ -1,12 +1,11 @@
 import {
-  type RouteConfig,
-  index,
-  prefix,
-  route,
+	type RouteConfig,
+	index,
+	prefix,
+	route,
 } from "@react-router/dev/routes";
 
 export default [
-<<<<<<< HEAD
 	index("routes/_index.tsx"),
 	...prefix("accounts", [
 		route("change-email", "routes/accounts/change-email.tsx"),
@@ -22,10 +21,9 @@
 	]),
 	...prefix("api", [
 		route("list/subscribe", "routes/api/list.subscribe.ts"),
+		route("maintain-partitions", "routes/api/maintain-partitions.ts"),
 		route("migrate-data", "routes/api/migrate-data.ts"),
-		route("seed-plans", "routes/api/seed-plans.ts"),
 		route("send-newsletter", "routes/api/send-newsletter.tsx"),
-		route("stripe-webhook", "routes/api/stripe-webhook.ts"),
 		route("update-accounts", "routes/api/update-accounts.tsx"),
 	]),
 	...prefix("bluesky", [
@@ -76,70 +74,4 @@
 		route("checkout", "routes/settings/checkout.tsx"),
 		route("subscription", "routes/settings/subscription.tsx"),
 	]),
-=======
-  index("routes/_index.tsx"),
-  ...prefix("accounts", [
-    route("change-email", "routes/accounts/change-email.tsx"),
-    route("forgot-password", "routes/accounts/forgot-password.tsx"),
-    route("login", "routes/accounts/login.tsx"),
-    route("logout", "routes/accounts/logout.tsx"),
-    route("onboarding", "routes/accounts/onboarding.tsx"),
-    route("password", "routes/accounts/password.tsx"),
-    route("reset-password", "routes/accounts/reset-password.tsx"),
-    route("signup", "routes/accounts/signup.tsx"),
-    route("user/delete", "routes/accounts/user.delete.tsx"),
-    route("verify", "routes/accounts/verify.tsx"),
-  ]),
-  ...prefix("api", [
-    route("list/subscribe", "routes/api/list.subscribe.ts"),
-    route("maintain-partitions", "routes/api/maintain-partitions.ts"),
-    route("migrate-data", "routes/api/migrate-data.ts"),
-    route("send-newsletter", "routes/api/send-newsletter.tsx"),
-    route("update-accounts", "routes/api/update-accounts.tsx"),
-  ]),
-  ...prefix("bluesky", [
-    route("auth", "routes/bluesky/auth.ts"),
-    route("auth/callback", "routes/bluesky/auth.callback.ts"),
-    route("auth/revoke", "routes/bluesky/auth.revoke.ts"),
-    route("auth/restore", "routes/bluesky/auth.restore.ts"),
-  ]),
-  route("client-metadata.json", "routes/client-metadata.ts"),
-  route("connect", "routes/connect.tsx"),
-  ...prefix("digest", [
-    route(":userId/:feedItemId", "routes/digest/feedItem.tsx"),
-    route(":userId.rss", "routes/digest/feed.tsx"),
-  ]),
-  route("download", "routes/download.tsx"),
-  ...prefix("email", [
-    index("routes/email/index.tsx"),
-    route("add", "routes/email/add.tsx"),
-    route("delete", "routes/email/delete.tsx"),
-  ]),
-  route("jwks.json", "routes/jwks.ts"),
-  ...prefix("links", [
-    index("routes/links/index.tsx"),
-    route(":linkId", "routes/links/item.tsx"),
-    route("trending", "routes/links/trending.tsx"),
-  ]),
-  ...prefix("mastodon", [
-    route("auth", "routes/mastodon/auth.ts"),
-    route("auth/callback", "routes/mastodon/auth.callback.ts"),
-    route("auth/revoke", "routes/mastodon/auth.revoke.ts"),
-  ]),
-  ...prefix("moderation", [
-    index("routes/moderation/index.tsx"),
-    route("mute/delete", "routes/moderation/mute.delete.ts"),
-  ]),
-  ...prefix("notifications", [
-    index("routes/notifications/index.tsx"),
-    route("delete", "routes/notifications/delete.ts"),
-    route(":notificationGroupId.rss", "routes/notifications/feed.ts"),
-    route("test", "routes/notifications/test.tsx"),
-  ]),
-  ...prefix("resources", [
-    route("layout-switch", "routes/resources/layout-switch.tsx"),
-    route("theme-switch", "routes/resources/theme-switch.tsx"),
-  ]),
-  route("settings", "routes/settings/index.tsx"),
->>>>>>> b1cd4759
 ] satisfies RouteConfig;