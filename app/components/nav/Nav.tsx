--- conflicted
+++ resolved
@@ -1,9 +1,7 @@
 import { Button } from "@radix-ui/themes";
 import { NavLink, useLocation } from "react-router";
-<<<<<<< HEAD
-import { Bell, Link2, Mail, MessageSquareOff, User, Zap } from "lucide-react";
-=======
 import {
+	Bell,
 	Link2,
 	Mail,
 	MessageSquareOff,
@@ -11,7 +9,6 @@
 	User,
 	Zap,
 } from "lucide-react";
->>>>>>> 0bc266fb
 import type { ReactElement } from "react";
 import styles from "./Nav.module.css";
 import Footer from "./Footer";
